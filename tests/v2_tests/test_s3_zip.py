import io
import multiprocessing
import os
import shutil
import tempfile
import traceback
import zipfile

import pytest
from moto import mock_s3, server

import pfio
from pfio.testing import ZipForTest
from pfio.v2 import S3, Zip, from_url


@mock_s3
@pytest.mark.parametrize("local_cache", [False, True])
def test_s3_zip(local_cache):
    with tempfile.TemporaryDirectory() as d:
        zipfilename = os.path.join(d, "test.zip")
        zft = ZipForTest(zipfilename)
        bucket = "test-dummy-bucket"

        with from_url('s3://{}/'.format(bucket),
                      create_bucket=True) as s3:
            assert isinstance(s3, S3)
            with open(zipfilename, 'rb') as src,\
                    s3.open('test.zip', 'wb') as dst:
                shutil.copyfileobj(src, dst)

            with s3.open('test.zip', 'rb') as fp:
                assert zipfile.is_zipfile(fp)

        with from_url('s3://{}/test.zip'.format(bucket),
                      local_cache=local_cache) as z:
            assert isinstance(z, Zip)
            assert isinstance(z.fileobj, io.BufferedReader)

            assert zipfile.is_zipfile(z.fileobj)
            with z.open('file', 'rb') as fp:
                assert zft.content('file') == fp.read()

        with from_url('s3://{}/test.zip'.format(bucket),
                      buffering=0, local_cache=local_cache) as z:
            assert isinstance(z, Zip)
            assert 'buffering' in z.kwargs
            if not local_cache:
                assert isinstance(z.fileobj, pfio.v2.s3._ObjectReader)
            else:
                assert isinstance(z.fileobj,
                                  pfio.cache.sparse_file.CachedWrapper)

            assert zipfile.is_zipfile(z.fileobj)
            with z.open('file', 'rb') as fp:
                assert zft.content('file') == fp.read()


@pytest.mark.parametrize("mp_start_method", ["fork", "forkserver"])
def test_s3_zip_mp(mp_start_method):
    # mock_s3 doesn't work well in forkserver, thus we use server-mode moto
    address = "127.0.0.1"
    port = 0  # auto-selection
    moto_server = server.ThreadedMotoServer(
        ip_address=address,
        port=port
    )
    moto_server.start()
    port = moto_server._server.port

    kwargs = {
        "endpoint": f"http://{address}:{port}",
        "aws_access_key_id": "",
        "aws_secret_access_key": "",
    }
    with tempfile.TemporaryDirectory() as d:
        n_workers = 32
        n_samples_per_worker = 1024
        sample_size = 8192
        # 1000 1024-byte files
        data = {'dir': {
            'file-{}'.format(i): b'x' * 1024 * 17
            for i in range(sample_size)}
        }

        zipfilename = os.path.join(d, "test.zip")
        _ = ZipForTest(zipfilename, data)
        bucket = "test-dummy-bucket"

        mp_ctx = multiprocessing.get_context(mp_start_method)
        q = mp_ctx.Queue()

        # Copy ZIP
        with from_url('s3://{}/'.format(bucket),
                      create_bucket=True, **kwargs) as s3:
            assert isinstance(s3, S3)
            with open(zipfilename, 'rb') as src, \
                    s3.open('test.zip', 'wb') as dst:
                shutil.copyfileobj(src, dst)

            with s3.open('test.zip', 'rb') as fp:
                assert zipfile.is_zipfile(fp)

        with from_url('s3://{}/test.zip'.format(bucket),
<<<<<<< HEAD
                      local_cache=True) as fs:
=======
                      local_cache=True, reset_on_fork=True,
                      **kwargs) as fs:
>>>>>>> 30dd8bcd

            # Add tons of data into the cache in parallel

            ps = [mp_ctx.Process(target=s3_zip_mp_child,
                                 args=(q, fs, worker_idx,
                                       n_samples_per_worker, sample_size,
                                       data)
                                 )
                  for worker_idx in range(n_workers)]
            for p in ps:
                p.start()
            for p in ps:
                p.join()
                ok, e = q.get()
                assert 'ok' == ok, str(e)

            for worker_idx in range(n_workers):
                s3_zip_mp_child(q, fs, worker_idx,
                                n_samples_per_worker, sample_size, data)
                ok, e = q.get()
                assert 'ok' == ok, str(e)

    moto_server.stop()


def s3_zip_mp_child(q, zfs, worker_idx,
                    n_samples_per_worker, sample_size, data):
    try:
        for i in range(n_samples_per_worker):
            sample_idx = (worker_idx * n_samples_per_worker + i) // sample_size
            filename = 'dir/file-{}'.format(sample_idx)
            with zfs.open(filename, 'rb') as fp:
                data1 = fp.read()
            assert data['dir']['file-{}'.format(sample_idx)] == data1
        q.put(('ok', None))
    except Exception as e:
        traceback.print_tb()
        q.put(('ng', e))


@mock_s3
def test_force_type2():
    with tempfile.TemporaryDirectory() as d:
        zipfilename = os.path.join(d, "test.zip")
        z = ZipForTest(zipfilename)
        bucket = "test-dummy-bucket"

        with from_url('s3://{}/'.format(bucket),
                      create_bucket=True) as s3:
            assert isinstance(s3, S3)
            with open(zipfilename, 'rb') as src,\
                    s3.open('test.zip', 'wb') as dst:
                shutil.copyfileobj(src, dst)

            with open(zipfilename, 'rb') as f1:
                f1data = f1.read()

            with s3.open('test.zip', 'rb') as f2:
                f2data = f2.read()

            assert f1data == f2data

        # It's not tested yet?!
        url = 's3://{}/test.zip'.format(bucket)
        with from_url(url, force_type='zip') as s3:
            with s3.open('file', 'rb') as fp:
                data = fp.read()
            assert z.content('file') == data

            with s3.open('dir/f', 'rb') as fp:
                data = fp.read()
            assert b'bar' == data

        with pytest.raises(ValueError):
            # from_url() is only for containers. In this case,
            # test.zip must be a directory or prefix, and thus it
            # should fail.
            from_url(url, force_type='file')

        # Smoke test write mode
        url = 's3://{}/testw.zip'.format(bucket)
        with from_url(url, force_type='zip', mode='w') as s3z:
            k = "file"
            with s3z.open(k, 'wb') as fp:
                fp.write(b"foo")

            k = "dir/f"
            with s3z.open(k, 'wb') as fp:
                fp.write(b"bar")<|MERGE_RESOLUTION|>--- conflicted
+++ resolved
@@ -102,12 +102,7 @@
                 assert zipfile.is_zipfile(fp)
 
         with from_url('s3://{}/test.zip'.format(bucket),
-<<<<<<< HEAD
-                      local_cache=True) as fs:
-=======
-                      local_cache=True, reset_on_fork=True,
-                      **kwargs) as fs:
->>>>>>> 30dd8bcd
+                      local_cache=True, **kwargs) as fs:
 
             # Add tons of data into the cache in parallel
 
